// main.rs

mod prepare;
mod vcf;

// --- External Crate Imports ---
use anyhow::{anyhow, Error, Result};
use clap::Parser;
use efficient_pca::PCA as EfficientPcaModel;
use env_logger;
use indicatif::{ProgressBar, ProgressStyle};
use log::{debug, error, info, warn};
use ndarray::{Array2};
use noodles_vcf::{
    Header as VcfHeader,
};
use num_cpus;
use rayon::prelude::*;
use std::{
    fs::{self, File},
    io::{BufWriter, Write},
    path::{Path, PathBuf},
    sync::Arc,
    time::Instant,
};

// --- Main Function ---
fn main() -> Result<(), Error> {
    let total_time_start = Instant::now();
    let cli_args = cli::CliArgs::parse();

    // Initialize logger
    let log_level = cli_args
        .log_level
        .parse::<log::LevelFilter>()
        .unwrap_or_else(|_| {
            eprintln!(
                "Warning: Invalid log level '{}' provided. Defaulting to Info.",
                cli_args.log_level
            );
            log::LevelFilter::Info
        });
    env_logger::Builder::new()
        .filter_level(log_level)
        .format_timestamp_micros()
        .init();

    info!("Starting genomic_pca with args: {:?}", cli_args);

    // Configure Rayon thread pool
    let num_threads = cli_args.threads.unwrap_or_else(num_cpus::get);
    info!("Using {} threads for parallel operations.", num_threads);
    rayon::ThreadPoolBuilder::new()
        .num_threads(num_threads)
        .build_global()?;

    // --- 1. Discover VCF files and Read Header from First VCF & Prepare Shared Info ---
    info!(
        "Discovering VCF files in directory: {}",
        cli_args.vcf_dir.display()
    );
    let mut vcf_files: Vec<PathBuf> = fs::read_dir(&cli_args.vcf_dir)?
        .filter_map(Result::ok)
        .map(|entry| entry.path())
        .filter(|path| {
            path.is_file()
                && (path.extension().map_or(false, |ext| {
                    ext == "vcf" || ext == "gz"
                }))
                && (path
                    .file_name()
                    .map_or(false, |name| name.to_string_lossy().contains(".vcf")))
        })
        .collect();

    if vcf_files.is_empty() {
        return Err(anyhow!(
            "No VCF files (ending in .vcf or .vcf.gz) found in directory: {}",
            cli_args.vcf_dir.display()
        ));
    }
    vcf_files.sort();
    info!(
        "Found {} VCF file(s). Processing order (first 5): {:?}",
        vcf_files.len(),
        vcf_files.iter().take(5).collect::<Vec<_>>()
    );

    let first_vcf_path = &vcf_files[0];
    info!("Reading header from first VCF: {}", first_vcf_path.display());
<<<<<<< HEAD
    let mut first_reader = noodles_vcf::reader::Builder::default().build_from_path(first_vcf_path)?;
=======
    let mut first_reader = noodles_vcf::io::reader::Builder::default().build_from_path(first_vcf_path)?;
>>>>>>> ac706029
    let header_template = Arc::new(first_reader.read_header()?); // Used for sample name consistency
    let samples_info = Arc::new(vcf::vcf_processing::SamplesHeaderInfo::from_header(
        &header_template,
        first_vcf_path,
    )?);
    info!(
        "Established sample set from {}: {} samples. All other VCFs must match this set and order.",
        first_vcf_path.display(),
        samples_info.sample_count
    );
    debug!(
        "Sample names (first 5): {:?}",
        samples_info.sample_names.iter().take(5).collect::<Vec<_>>()
    );

    // --- 2. Parallel VCF Processing ---
    info!(
        "Processing {} VCF file(s) in parallel...",
        vcf_files.len()
    );
    let pb_vcf_style = ProgressStyle::default_bar()
        .template(
            "{spinner:.green} [{elapsed_precise}] [{bar:40.cyan/blue}] {pos}/{len} VCFs ({percent}%) ETA: {eta}",
        )
        .map_err(|e| anyhow!("Failed to create progress bar style: {}", e))?
        .progress_chars("=> ");
    let pb_vcf = ProgressBar::new(vcf_files.len() as u64).with_style(pb_vcf_style);

    let per_chromosome_data_results: Vec<Result<Option<Vec<vcf::vcf_processing::VariantGenotypeData>>>> =
        vcf_files
            .par_iter()
            .map(|vcf_path| {
                let result = vcf::vcf_processing::process_single_vcf(
                    vcf_path,
                    samples_info.clone(), // Arc clone
                    &cli_args,
                    first_vcf_path,
                );
                pb_vcf.inc(1);
                result
            })
            .collect();
    pb_vcf.finish_with_message("VCF processing complete.");

    let mut all_good_chromosome_data: Vec<Vec<vcf::vcf_processing::VariantGenotypeData>> = Vec::new();
    let mut processing_errors: Vec<Error> = Vec::new();

    for (i, result_chunk) in per_chromosome_data_results.into_iter().enumerate() {
        match result_chunk {
            Ok(Some(data)) if !data.is_empty() => all_good_chromosome_data.push(data),
            Ok(Some(_)) | Ok(None) => {
                debug!(
                    "No variants passed filters for VCF: {}",
                    vcf_files[i].display()
                );
            }
            Err(e) => processing_errors
                .push(anyhow!("Error processing VCF file {}: {}", vcf_files[i].display(), e)),
        }
    }

    if !processing_errors.is_empty() {
        for err in processing_errors {
            error!("{}", err);
        }
        return Err(anyhow!(
            "Failed to process one or more VCF files. See errors above."
        ));
    }

    if all_good_chromosome_data.is_empty() {
        return Err(anyhow!(
            "No variants passed filters across all VCF files. Cannot proceed with PCA."
        ));
    }

    // --- 3. Aggregate Data & Build Matrix ---
    info!(
        "Aggregating variant data from {} processed VCF file(s)...",
        all_good_chromosome_data.len()
    );
    let (variant_ids, chromosomes, positions, numerical_genotypes_variant_major) =
        vcf::matrix_ops::aggregate_chromosome_data(all_good_chromosome_data);

    let num_total_variants = variant_ids.len();
    info!(
        "Aggregated {} variants in total across all VCFs.",
        num_total_variants
    );

    if num_total_variants == 0 {
        return Err(anyhow!(
            "No variants available for PCA after aggregation."
        ));
    }

    info!(
        "Building genotype matrix ({} samples x {} variants)...",
        samples_info.sample_count, num_total_variants
    );
    let genotype_matrix = vcf::matrix_ops::build_matrix(
        numerical_genotypes_variant_major,
        samples_info.sample_count,
    )?;

    // --- 4. Run PCA ---
    info!("Running PCA...");
    let (pca_model, transformed_pcs, pc_variances) =
        pca_runner::run_genomic_pca(genotype_matrix, &cli_args)?;
    info!(
        "PCA computation complete. Resulted in {} principal components.",
        transformed_pcs.ncols()
    );

    // --- 5. Write Outputs ---
    let output_prefix_path = PathBuf::from(&cli_args.output_prefix);
    if let Some(parent) = output_prefix_path.parent() {
        if !parent.as_os_str().is_empty() && !parent.exists() {
            std::fs::create_dir_all(parent).map_err(|e| {
                anyhow!("Failed to create output directory {}: {}", parent.display(), e)
            })?;
            info!("Created output directory: {}", parent.display());
        }
    }
    info!(
        "Writing results to files with prefix '{}'...",
        cli_args.output_prefix
    );

    output_writer::write_principal_components(
        &cli_args.output_prefix,
        &samples_info.sample_names,
        &transformed_pcs,
    )?;
    output_writer::write_eigenvalues(&cli_args.output_prefix, &pc_variances)?;

    // efficient-pca 0.1.3 does not expose the rotation matrix directly after rfit.
    // Loadings cannot be written.
    warn!("Rotation matrix (loadings) is not available with the current version of efficient-pca after rfit. Loadings output will be skipped.");
    // The entire if/else block for pca_model.rotation() has been removed.

    info!(
        "genomic_pca finished successfully in {:.2?}.",
        total_time_start.elapsed()
    );
    Ok(())
}

// --- Module Implementations ---

mod cli {
    use std::path::PathBuf;
    use clap::Parser; // For the derive macro to find Parser

    #[derive(Parser, Debug)]
    #[command(author, version, about = "Genomic PCA Tool from VCF files.", long_about = None, propagate_version = true)]
    pub(crate) struct CliArgs {
        #[arg(short = 'd', long = "vcf-dir", required = true)]
        pub(crate) vcf_dir: PathBuf,

        #[arg(short, long = "out", required = true)]
        pub(crate) output_prefix: String,

        #[arg(short = 'k', long, required = true)]
        pub(crate) components: usize,

        #[arg(long, default_value_t = 0.01)]
        pub(crate) maf: f64,

        #[arg(long)]
        pub(crate) rfit_seed: Option<u64>,

        #[arg(short = 't', long)]
        pub(crate) threads: Option<usize>,

        #[arg(long, default_value = "Info")]
        pub(crate) log_level: String,
    }
}

mod pca_runner {
    use super::{anyhow, warn, info, Result, Error, Array2, EfficientPcaModel, cli};

    pub(crate) fn run_genomic_pca(
        genotype_matrix: Array2<f64>, // This matrix is consumed by rfit
        cli_args: &cli::CliArgs,
    ) -> Result<(EfficientPcaModel, Array2<f64>, Vec<f64>), Error> {
        let mut pca_model = EfficientPcaModel::new();
        let mut k_requested_components = cli_args.components;

        // --- 1. Validate Input Parameters ---
        if k_requested_components == 0 {
            return Err(anyhow!("Number of components (-k) must be > 0."));
        }

        let num_samples = genotype_matrix.nrows();
        let num_features = genotype_matrix.ncols();

        if num_samples < 2 {
            return Err(anyhow!("PCA requires at least 2 samples, found {}.", num_samples));
        }
        if num_features == 0 {
            // This check is important as efficient_pca::rfit itself also errors on 0 features.
            return Err(anyhow!("PCA requires at least 1 variant (feature), found 0."));
        }

        // Adjust k_requested_components if it exceeds maximum possible rank
        let max_possible_k = num_samples.min(num_features);
        if k_requested_components > max_possible_k {
            warn!(
                "Requested k={} components exceeds max possible for data ({} samples x {} features), which is {}. Adjusting to {}.",
                k_requested_components, num_samples, num_features, max_possible_k, max_possible_k
            );
            k_requested_components = max_possible_k;
        }

        // If, after adjustment, k is 0 (e.g., if max_possible_k was 0, though num_features=0 is caught above), error out.
        if k_requested_components == 0 {
            // This could happen if max_possible_k is 0 because n_samples or n_features is 0,
            // although specific checks for num_features == 0 and num_samples < 2 exist.
            // This check ensures k_requested_components for rfit is non-zero.
            return Err(anyhow!(
                "Effective number of components to request (k_requested_components) is 0 for matrix ({} samples x {} features). Cannot proceed.",
                num_samples, num_features
            ));
        }

        // --- 2. Run PCA using efficient_pca::rfit ---
        // `efficient_pca::PCA::rfit` now consumes the genotype_matrix and
        // returns the principal component scores directly. It also populates the pca_model.
        let n_oversamples = 10; // Standard oversampling parameter for randomized SVD
        let seed = cli_args.rfit_seed;
        // `tolerance_rfit` is set to None, meaning rfit uses its default behavior.
        let tolerance_rfit = None;

        let data_for_transform = genotype_matrix.clone(); // Clone for transform call

        info!(
            "Running efficient_pca rfit: k_requested={}, n_oversamples={}, seed={:?}, rfit_tolerance=None",
            k_requested_components, n_oversamples, seed
        );
        
        pca_model // Modified rfit call
            .rfit(
                genotype_matrix, // Consumed here
                k_requested_components,
                n_oversamples,
                seed,
                tolerance_rfit,
            )
            .map_err(|e| anyhow!("PCA computation with rfit failed: {}", e.to_string()))?;

        // Now, call transform to get the principal component scores
        let transformed_pcs = pca_model.transform(data_for_transform)
            .map_err(|e| anyhow!("PCA transformation failed after rfit: {}", e.to_string()))?;
        
        // `rfit` populates self.rotation and self.explained_variance within pca_model.
        // The number of columns in transformed_pcs is the actual number of components kept by rfit.
        let num_components_kept = transformed_pcs.ncols();

        // --- 3. Handle Results and Variances ---
        if num_components_kept == 0 && k_requested_components > 0 {
            // This warning is useful if rfit decided to keep 0 components due to data properties or internal logic,
            // even if components were requested.
            warn!(
                "PCA model resulted in 0 components being kept by rfit, despite requesting {} (adjusted from {}). This can occur with low-rank data or strict tolerance if used.",
                num_components_kept, cli_args.components
            );
            // transformed_pcs from rfit will be an N x 0 matrix in this case.
            // pca_model.explained_variance() should also yield an empty or zeroed vector.
        } else if num_components_kept < k_requested_components {
            // Log if the number of components rfit decided to keep is less than what was requested (after adjustments).
            info!(
                "PCA model effectively computed {} components (requested/capped at {}).",
                num_components_kept, k_requested_components
            );
        }
        // The explicit pca_model.transform call on the original genotype_matrix is no longer needed.

        // Get principal component variances (eigenvalues) from the PCA model.
        // efficient-pca 0.1.3 does not expose explained_variance directly after rfit.
        // We will return an empty Vec and log a warning.
        warn!("Explained variance data is not available with the current version of efficient-pca after rfit. Eigenvalues output will be empty.");
        let pc_variances: Vec<f64> = Vec::new();

        // The function returns the fitted model, the PC scores for the training data, and their variances.
        Ok((pca_model, transformed_pcs, pc_variances))
    }
}

mod output_writer {
    use super::{anyhow, info, warn, Result, Array2, File, BufWriter, Write};

    fn create_output_file(prefix: &str, suffix: &str) -> Result<BufWriter<File>> {
        let filename = format!("{}.{}", prefix, suffix);
        File::create(&filename)
            .map(BufWriter::new)
            .map_err(|e| anyhow!("Failed to create output file {}: {}", filename, e))
    }

    pub(crate) fn write_principal_components(
        output_prefix: &str,
        sample_names: &[String],
        transformed_pcs: &Array2<f64>,
    ) -> Result<()> {
        if transformed_pcs.ncols() == 0 {
            info!("No principal components to write.");
            return Ok(());
        }
        let mut writer = create_output_file(output_prefix, "pca.tsv")?;
        info!("Writing principal components to {}.pca.tsv", output_prefix);

        write!(writer, "SampleID")?;
        for i in 1..=transformed_pcs.ncols() {
            write!(writer, "\tPC{}", i)?;
        }
        writeln!(writer)?;

        for (sample_idx, sample_name) in sample_names.iter().enumerate() {
            write!(writer, "{}", sample_name)?;
            if sample_idx < transformed_pcs.nrows() {
                for pc_idx in 0..transformed_pcs.ncols() {
                    write!(writer, "\t{:.6}", transformed_pcs[[sample_idx, pc_idx]])?;
                }
            } else {
                warn!(
                    "Sample index {} out of bounds for PCs ({} rows). Writing NA.",
                    sample_idx, transformed_pcs.nrows()
                );
                for _ in 0..transformed_pcs.ncols() {
                    write!(writer, "\tNA")?;
                }
            }
            writeln!(writer)?;
        }
        Ok(())
    }

    pub(crate) fn write_eigenvalues(
        output_prefix: &str,
        pc_variances: &[f64],
    ) -> Result<()> {
        if pc_variances.is_empty() {
            info!("No eigenvalues to write.");
            return Ok(());
        }
        let mut writer = create_output_file(output_prefix, "eigenvalues.tsv")?;
        info!("Writing eigenvalues to {}.eigenvalues.tsv", output_prefix);

        writeln!(writer, "PC\tEigenvalue")?;
        for (i, variance) in pc_variances.iter().enumerate() {
            writeln!(writer, "{}\t{:.6}", i + 1, variance)?;
        }
        Ok(())
    }

    pub(crate) fn write_loadings(
        output_prefix: &str,
        variant_ids: &[String],
        chromosomes: &[String],
        positions: &[u64],
        rotation_matrix: &Array2<f64>,
    ) -> Result<()> {
        if rotation_matrix.ncols() == 0 {
            info!("No loadings to write (0 components).");
            return Ok(());
        }
        if variant_ids.is_empty() {
            info!("No variants for loadings.");
            return Ok(());
        }
        let mut writer = create_output_file(output_prefix, "loadings.tsv")?;
        info!("Writing variant loadings to {}.loadings.tsv", output_prefix);

        write!(writer, "VariantID\tChrom\tPos")?;
        for i in 1..=rotation_matrix.ncols() {
            write!(writer, "\tPC{}_loading", i)?;
        }
        writeln!(writer)?;

        for variant_idx in 0..variant_ids.len() {
            if variant_idx >= chromosomes.len()
                || variant_idx >= positions.len()
                || variant_idx >= rotation_matrix.nrows()
            {
                warn!("Index out of bounds for loadings (variant {}). Skipping.", variant_idx);
                continue;
            }
            write!(
                writer,
                "{}\t{}\t{}",
                variant_ids[variant_idx], chromosomes[variant_idx], positions[variant_idx]
            )?;
            for pc_idx in 0..rotation_matrix.ncols() {
                write!(writer, "\t{:.6}", rotation_matrix[[variant_idx, pc_idx]])?;
            }
            writeln!(writer)?;
        }
        Ok(())
    }
}<|MERGE_RESOLUTION|>--- conflicted
+++ resolved
@@ -88,13 +88,9 @@
 
     let first_vcf_path = &vcf_files[0];
     info!("Reading header from first VCF: {}", first_vcf_path.display());
-<<<<<<< HEAD
     let mut first_reader = noodles_vcf::reader::Builder::default().build_from_path(first_vcf_path)?;
-=======
-    let mut first_reader = noodles_vcf::io::reader::Builder::default().build_from_path(first_vcf_path)?;
->>>>>>> ac706029
     let header_template = Arc::new(first_reader.read_header()?); // Used for sample name consistency
-    let samples_info = Arc::new(vcf::vcf_processing::SamplesHeaderInfo::from_header(
+    let samples_info = Arc::new(vcf_processing::SamplesHeaderInfo::from_header(
         &header_template,
         first_vcf_path,
     )?);
@@ -121,11 +117,11 @@
         .progress_chars("=> ");
     let pb_vcf = ProgressBar::new(vcf_files.len() as u64).with_style(pb_vcf_style);
 
-    let per_chromosome_data_results: Vec<Result<Option<Vec<vcf::vcf_processing::VariantGenotypeData>>>> =
+    let per_chromosome_data_results: Vec<Result<Option<Vec<vcf_processing::VariantGenotypeData>>>> =
         vcf_files
             .par_iter()
             .map(|vcf_path| {
-                let result = vcf::vcf_processing::process_single_vcf(
+                let result = vcf_processing::process_single_vcf(
                     vcf_path,
                     samples_info.clone(), // Arc clone
                     &cli_args,
@@ -137,7 +133,7 @@
             .collect();
     pb_vcf.finish_with_message("VCF processing complete.");
 
-    let mut all_good_chromosome_data: Vec<Vec<vcf::vcf_processing::VariantGenotypeData>> = Vec::new();
+    let mut all_good_chromosome_data: Vec<Vec<vcf_processing::VariantGenotypeData>> = Vec::new();
     let mut processing_errors: Vec<Error> = Vec::new();
 
     for (i, result_chunk) in per_chromosome_data_results.into_iter().enumerate() {
@@ -175,7 +171,7 @@
         all_good_chromosome_data.len()
     );
     let (variant_ids, chromosomes, positions, numerical_genotypes_variant_major) =
-        vcf::matrix_ops::aggregate_chromosome_data(all_good_chromosome_data);
+        matrix_ops::aggregate_chromosome_data(all_good_chromosome_data);
 
     let num_total_variants = variant_ids.len();
     info!(
@@ -193,7 +189,7 @@
         "Building genotype matrix ({} samples x {} variants)...",
         samples_info.sample_count, num_total_variants
     );
-    let genotype_matrix = vcf::matrix_ops::build_matrix(
+    let genotype_matrix = matrix_ops::build_matrix(
         numerical_genotypes_variant_major,
         samples_info.sample_count,
     )?;
@@ -327,7 +323,7 @@
         let seed = cli_args.rfit_seed;
         // `tolerance_rfit` is set to None, meaning rfit uses its default behavior.
         let tolerance_rfit = None;
-
+        
         let data_for_transform = genotype_matrix.clone(); // Clone for transform call
 
         info!(
@@ -344,7 +340,7 @@
                 tolerance_rfit,
             )
             .map_err(|e| anyhow!("PCA computation with rfit failed: {}", e.to_string()))?;
-
+            
         // Now, call transform to get the principal component scores
         let transformed_pcs = pca_model.transform(data_for_transform)
             .map_err(|e| anyhow!("PCA transformation failed after rfit: {}", e.to_string()))?;
