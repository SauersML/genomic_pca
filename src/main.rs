--- conflicted
+++ resolved
@@ -325,11 +325,7 @@
         let seed = cli_args.rfit_seed;
         // `tolerance_rfit` is set to None, meaning rfit uses its default behavior.
         let tolerance_rfit = None;
-<<<<<<< HEAD
-
-=======
         
->>>>>>> dd7df5a0
         let data_for_transform = genotype_matrix.clone(); // Clone for transform call
 
         info!(
@@ -346,11 +342,7 @@
                 tolerance_rfit,
             )
             .map_err(|e| anyhow!("PCA computation with rfit failed: {}", e.to_string()))?;
-<<<<<<< HEAD
-
-=======
             
->>>>>>> dd7df5a0
         // Now, call transform to get the principal component scores
         let transformed_pcs = pca_model.transform(data_for_transform)
             .map_err(|e| anyhow!("PCA transformation failed after rfit: {}", e.to_string()))?;
